--- conflicted
+++ resolved
@@ -78,14 +78,9 @@
         self.assertTrue(result)
 
     def test_validate_reach_invalid_putin_upstream_from_takeout(self):
-<<<<<<< HEAD
         result = validate.validate_reach(2, self.access_validate, hydro_net)
         self.assertFalse(result['valid'])
 
     def test_validate_reach_valid(self):
         result = validate.validate_reach(4, self.access_validate, hydro_net)
-        self.assertTrue(result['valid'])
-=======
-        result = validate.validate_reach(4, self.access_validate, hydro_net)
-        self.assertFalse(result['valid'])
->>>>>>> fc970f30
+        self.assertTrue(result['valid'])